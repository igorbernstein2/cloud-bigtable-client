--- conflicted
+++ resolved
@@ -61,11 +61,7 @@
     <dependency>
       <groupId>com.google.cloud.bigtable</groupId>
       <artifactId>bigtable-metrics-api</artifactId>
-<<<<<<< HEAD
       <version>${bigtable-client-core.version}</version>
-=======
-      <version>2.0.0-alpha1-SNAPSHOT</version> <!-- {x-version-update:bigtable-client-parent:current} -->
->>>>>>> c59ae7ba
     </dependency>
 
     <dependency>
@@ -155,10 +151,6 @@
     <dependency>
       <groupId>com.google.cloud.bigtable</groupId>
       <artifactId>bigtable-internal-test-helper</artifactId>
-<<<<<<< HEAD
-      <version>2.0.0-alpha-1-SNAPSHOT</version> <!-- {x-version-update:bigtable-client-parent:current} -->
-=======
->>>>>>> c59ae7ba
       <version>2.0.0-alpha1-SNAPSHOT</version> <!-- {x-version-update:bigtable-client-parent:current} -->
       <scope>test</scope>
     </dependency>
